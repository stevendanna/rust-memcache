# rust-memcache

Memcached client for rust. Supports **Text Protocol** and multiple servers using Consistent Hash Ring.

Provides two ways of accessing Memcached, via `Connection` for single servers or `Client` for multiple instances. Notice both offer the same API of Memcached commands.

<<<<<<< HEAD
### Usage

=======
* travis-ci: [![Build Status](https://travis-ci.org/aisk/rust-memcache.svg?branch=master)](https://travis-ci.org/aisk/rust-memcache)
* crates.io: [memcache](https://crates.io/crates/memcache)

## Usage
>>>>>>> 926864e0
```rust
// One can connect to a single server
let mut conn = Connection::connect("localhost", 2333).unwrap();

conn.set("foo", b"bar", 0).unwrap();
assert!{ conn.get("foo").unwrap().unwrap().as_slice() == b"bar" };
<<<<<<< HEAD


// Or many at time
let mut nodes: Vec<NodeInfo> = Vec::new();
nodes.push(NodeInfo{host: "localhost", port: 2333});
nodes.push(NodeInfo{host: "localhost", port: 2334});

let mut client = Client::new(nodes, 2).ok().unwrap();

assert!{ client.flush().is_ok() };
assert!{ client.get("foo").ok().unwrap() == None };

assert!{ client.set("foo", b"bar", 0, 10).ok().unwrap() == true };
let result = client.get("foo");

```
=======
```

# License

MIT
>>>>>>> 926864e0
<|MERGE_RESOLUTION|>--- conflicted
+++ resolved
@@ -4,22 +4,16 @@
 
 Provides two ways of accessing Memcached, via `Connection` for single servers or `Client` for multiple instances. Notice both offer the same API of Memcached commands.
 
-<<<<<<< HEAD
-### Usage
-
-=======
 * travis-ci: [![Build Status](https://travis-ci.org/aisk/rust-memcache.svg?branch=master)](https://travis-ci.org/aisk/rust-memcache)
 * crates.io: [memcache](https://crates.io/crates/memcache)
 
 ## Usage
->>>>>>> 926864e0
 ```rust
 // One can connect to a single server
 let mut conn = Connection::connect("localhost", 2333).unwrap();
 
 conn.set("foo", b"bar", 0).unwrap();
 assert!{ conn.get("foo").unwrap().unwrap().as_slice() == b"bar" };
-<<<<<<< HEAD
 
 
 // Or many at time
@@ -36,10 +30,7 @@
 let result = client.get("foo");
 
 ```
-=======
-```
 
 # License
 
-MIT
->>>>>>> 926864e0
+MIT